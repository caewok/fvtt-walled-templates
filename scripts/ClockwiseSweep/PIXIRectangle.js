/* globals
PIXI,
foundry
*/

"use strict";

/* Additions to the PIXI.Rectangle class:
- getCenter: center point of the rectangle
- toPolygon: convert to a PIXI.Polygon
- containsPoint: if the point is within epsilon of the rectangle, return true
*/

// reminder:
// bottom = y + height
// right = x + width

/**
 * Locate the center of the rectangle
 * @return {Point}
 */
function getCenter() {
  return new PIXI.Point(this.x + (this.width / 2), this.y + (this.height / 2));
}

/**
 * Convert to closed PIXI.Polygon, where each corner is a vertex.
 * Ordered clockwise from top left corner.
 * @return {PIXI.Polygon}
 */
function toPolygon() {
  /* eslint-disable indent */
  const out = new PIXI.Polygon(this.x, this.y,
                               this.right, this.y,
                               this.right, this.bottom,
                               this.x, this.bottom,
                               this.x, this.y);
  /* eslint-enable indent */
  out._isClockwise = true;
  out._isConvex = true;
  out._isClosed = true;
  return out;
}

/**
 * Is this point contained by the rectangle?
 * Default PIXI.Rectangle.prototype.contains is problematic, in that it just compares
 * using "<", so points on the west and south edges are not included and points very
 * near an edge may or may not be included.
 * @param {Point} p
 * @param {number} e  Some permitted epsilon, by default 1e-8
 * @returns {boolean} Is the point contained by or on the edge of the rectangle?
 */
function containsPoint(p, e = 1e-8) {
  // Follow how contains method handles this
  if (this.width <= 0 || this.height <= 0) { return false; }

  const x_inside = (p.x > this.x && p.x < this.right) || p.x.almostEqual(this.x, e) || p.x.almostEqual(this.right, e);
  if (!x_inside) return false;

  // Y inside
  return (p.y > this.y && p.y < this.bottom) || p.y.almostEqual(this.y, e) || p.y.almostEqual(this.bottom, e);
}

/**
 * Is this segment contained by or intersects the rectangle?
 * @param {Segment} s   Object with {A: {x, y}, B: {x, y}} coordinates.
 * @param {Number}  e   Permitted epsilon. Default: 1e-8.
 * @return {Boolean} Is the segment contained by or intersects the rectangle?
 */
function encountersSegment(s, e = 1e-8) {
  if (this.containsPoint(s.A, e) || this.containsPoint(s.B, e)) return true;

  // Point are both outside the rectangle. Only true if the segment intersects.
  return this.lineSegmentIntersects(s.A, s.B);
}

/**
 * Pad rectangle to contain given point
 * @param {Point} p
 */
function padToPoint(p) {
  const horiz = Math.max(0, p.x > this.x ? (p.x - this.right) : (this.x - p.x));
  const vert  = Math.max(0, p.y > this.y ? (p.y - this.bottom) : (this.y - p.y)); // eslint-disable-line no-multi-spaces
  this.pad(horiz, vert);
}

/**
 * Helper methods to track whether a segment intersects an edge.
 */
function _intersectsTop(a, b) {
  return foundry.utils.lineSegmentIntersects(a, b,
    { x: this.x, y: this.y },
    { x: this.right, y: this.y });
}

function _intersectsRight(a, b) {
  return foundry.utils.lineSegmentIntersects(a, b,
    { x: this.right, y: this.y },
    { x: this.right, y: this.bottom });
}

function _intersectsBottom(a, b) {
  return foundry.utils.lineSegmentIntersects(a, b,
    { x: this.right, y: this.bottom },
    { x: this.x, y: this.bottom });
}

function _intersectsLeft(a, b) {
  return foundry.utils.lineSegmentIntersects(a, b,
    { x: this.x, y: this.bottom },
    { x: this.x, y: this.y });
}

/**
 * Use the Cohen-Sutherland algorithm approach to split a rectangle into zones:
 *          left    central   right
 * top      1001    1000      1010
 * central  0001    0000      0010
 * bottom   0101    0100      0110
 * https://en.wikipedia.org/wiki/Cohen%E2%80%93Sutherland_algorithm
 */
const rectZones = {
  INSIDE: 0x0000,
  LEFT: 0x0001,
  RIGHT: 0x0010,
  TOP: 0x1000,
  BOTTOM: 0x0100
};

/**
 * Get the rectZone for a given x,y point located around or in a rectangle.
 *
 * @param {Point} p
 * @return {Integer}
 */
function _zone(p) {
  let code = rectZones.INSIDE;
<<<<<<< HEAD
  if (p.x < this.x) {
=======
  if ( p.x < this.x ) {
>>>>>>> 76246d7d
    code |= rectZones.LEFT;
  } else if ( p.x > this.right ) {
    code |= rectZones.RIGHT;
  }

<<<<<<< HEAD
  if (p.y < this.y) {
    code |= rectZones.TOP;
  } else if (p.y > this.bottom) {
=======
  if ( p.y < this.y ) {
    code |= rectZones.TOP;
  } else if ( p.y > this.bottom ) {
>>>>>>> 76246d7d
    code |= rectZones.BOTTOM;
  }
  return code;
}

function lineSegmentIntersects(a, b) {
  const zone_a = this._zone(a);
  const zone_b = this._zone(b);

  if ( !(zone_a | zone_b) ) { return false; } // Bitwise OR is 0: both points inside rectangle.
  if ( zone_a & zone_b ) { return false; } // Bitwise AND is not 0: both points share outside zone
  // LEFT, RIGHT, TOP, BOTTOM

  if ( !zone_a || !zone_b ) { return true; } // Regular OR: One point inside, one outside

  // Line likely intersects, but some possibility that the line starts at, say,
  // center left and moves to center top which means it may or may not cross the
  // rectangle

  // Could just do this and skip the above; but it is a bit faster
  // to check the easy cases above first.
  return this._intersectsTop(a, b)
    || this._intersectsRight(a, b)
    || this._intersectsBottom(a, b)
    || this._intersectsLeft(a, b);
}


/**
 * From PIXI.js mathextras
 * https://pixijs.download/dev/docs/packages_math-extras_src_rectangleExtras.ts.html
 * If the area of the intersection between the Rectangles `other` and `this` is not zero,
 * returns the area of intersection as a Rectangle object. Otherwise, return an empty Rectangle
 * with its properties set to zero.
 * Rectangles without area (width or height equal to zero) can't intersect or be intersected
 * and will always return an empty rectangle with its properties set to zero.
 *
 * _Note: Only available with **@pixi/math-extras**._
 *
 * @method intersects
 * @memberof PIXI.Rectangle#
 * @param {Rectangle} other - The Rectangle to intersect with `this`.
 * @param {Rectangle} [outRect] - A Rectangle object in which to store the value,
 * optional (otherwise will create a new Rectangle).
 * @returns {Rectangle} The intersection of `this` and `other`.
 */
function rectangleIntersection(other, outRect) {
  const x0 = this.x < other.x ? other.x : this.x;
  const x1 = this.right > other.right ? other.right : this.right;

  if (!outRect) { outRect = new PIXI.Rectangle(); }

  if (x1 <= x0) {
    outRect.x = outRect.y = outRect.width = outRect.height = 0;
    return outRect;
  }

  const y0 = this.y < other.y ? other.y : this.y;
  const y1 = this.bottom > other.bottom ? other.bottom : this.bottom;
  if (y1 <= y0) {
    outRect.x = outRect.y = outRect.width = outRect.height = 0;
    return outRect;
  }

  outRect.x = x0;
  outRect.y = y0;
  outRect.width = x1 - x0;
  outRect.height = y1 - y0;

  return outRect;
}

/**
 * Translate a rectangle, shifting it in the x and y direction.
 * (Basic but useful b/c it is equivalent to polygon.translate)
 * @param {Number} delta_x  Movement in the x direction.
 * @param {Number} delta_y  Movement in the y direction.
 */
function translate(delta_x, delta_y) {
  this.x += delta_x;
  this.y += delta_y;
}


// ----------------  ADD METHODS TO THE PIXI.RECTANGLE PROTOTYPE ------------------------
export function registerPIXIRectangleMethods() {

  Object.defineProperty(PIXI.Rectangle.prototype, "getCenter", {
    value: getCenter,
    writable: true,
    configurable: true
  });

  Object.defineProperty(PIXI.Rectangle.prototype, "toPolygon", {
    value: toPolygon,
    writable: true,
    configurable: true
  });

  Object.defineProperty(PIXI.Rectangle.prototype, "containsPoint", {
    value: containsPoint,
    writable: true,
    configurable: true
  });

  Object.defineProperty(PIXI.Rectangle.prototype, "encountersSegment", {
    value: encountersSegment,
    writable: true,
    configurable: true
  });

  Object.defineProperty(PIXI.Rectangle.prototype, "padToPoint", {
    value: padToPoint,
    writable: true,
    configurable: true
  });

  Object.defineProperty(PIXI.Rectangle.prototype, "lineSegmentIntersects", {
    value: lineSegmentIntersects,
    writable: true,
    configurable: true
  });

  Object.defineProperty(PIXI.Rectangle.prototype, "_intersectsTop", {
    value: _intersectsTop,
    writable: true,
    configurable: true
  });

  Object.defineProperty(PIXI.Rectangle.prototype, "_intersectsBottom", {
    value: _intersectsBottom,
    writable: true,
    configurable: true
  });

  Object.defineProperty(PIXI.Rectangle.prototype, "_intersectsLeft", {
    value: _intersectsLeft,
    writable: true,
    configurable: true
  });

  Object.defineProperty(PIXI.Rectangle.prototype, "_intersectsRight", {
    value: _intersectsRight,
    writable: true,
    configurable: true
  });

  Object.defineProperty(PIXI.Rectangle.prototype, "_zone", {
    value: _zone,
    writable: true,
    configurable: true
  });

  Object.defineProperty(PIXI.Rectangle.prototype, "intersection", {
    value: rectangleIntersection,
    writable: true,
    configurable: true
  });

  // For equivalence with a PIXI.Polygon
  if(!PIXI.Rectangle.prototype.hasOwnProperty("isClosed")) {
    Object.defineProperty(PIXI.Rectangle.prototype, "isClosed", {
      get: () => true
    });
  }

  Object.defineProperty(PIXI.Rectangle.prototype, "translate", {
    value: translate,
    writable: true,
    configurable: true
  });

  Object.defineProperty(PIXI.Rectangle.prototype, "getBounds", {
    value: () => this,
    writable: true,
    configurable: true
  });
}<|MERGE_RESOLUTION|>--- conflicted
+++ resolved
@@ -136,25 +136,15 @@
  */
 function _zone(p) {
   let code = rectZones.INSIDE;
-<<<<<<< HEAD
-  if (p.x < this.x) {
-=======
   if ( p.x < this.x ) {
->>>>>>> 76246d7d
     code |= rectZones.LEFT;
   } else if ( p.x > this.right ) {
     code |= rectZones.RIGHT;
   }
 
-<<<<<<< HEAD
-  if (p.y < this.y) {
-    code |= rectZones.TOP;
-  } else if (p.y > this.bottom) {
-=======
   if ( p.y < this.y ) {
     code |= rectZones.TOP;
   } else if ( p.y > this.bottom ) {
->>>>>>> 76246d7d
     code |= rectZones.BOTTOM;
   }
   return code;
