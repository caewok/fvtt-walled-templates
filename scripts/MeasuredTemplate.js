--- conflicted
+++ resolved
@@ -403,7 +403,6 @@
 
   // Release targets for this user.
   const user = this.document.user;
-<<<<<<< HEAD
   let targetFn = "setTarget";
   let userTargets = user.targets;
   let broadcastOpts = { targets: user.targets.ids };
@@ -425,9 +424,6 @@
       console.debug(error);
     }
   }
-=======
-  targetsToRelease.forEach(t => t.setTarget(false, { user, releaseOthers: false, groupSelection: true }));
->>>>>>> 9a568812
 
   // Wipe the targets from this template.
   if ( targetsToRelease === this.targets ) this.targets.clear();
@@ -457,7 +453,6 @@
 
   // Acquire targets for this user.
   const user = this.document.user;
-<<<<<<< HEAD
   let targetFn = "setTarget";
   let userTargets = user.targets;
   let broadcastOpts = { targets: user.targets.ids };
@@ -479,9 +474,6 @@
       console.debug(error);
     }
   }
-=======
-  targetsToAcquire.forEach(t => t.setTarget(true, { user, releaseOthers: false, groupSelection: true }));
->>>>>>> 9a568812
 
   // Add targets to this template
   targetsToAcquire.forEach(t => this.targets.add(t));
